--- conflicted
+++ resolved
@@ -51,19 +51,12 @@
  *  specific to a webapp).
  *
  *  The context selected is based on classloaders. First
-<<<<<<< HEAD
- *  we try looking in at the classloader that is associated
- *  with the current webapp context (if there is one). If
- *  not, we use the thread context classloader.
- *
-=======
  *  we try looking at the thread context classloader if it is set, and walk its
  *  hierarchy, creating a context if none is found. If the thread context classloader
  *  is not set, then we use the classloader associated with the current Context.
  *  
  *  If there is no current context, or no classloader, we return null.
- * 
->>>>>>> b14db264
+ *
  * Created: Fri Jun 27 09:26:40 2003
  *
  *
@@ -87,13 +80,7 @@
 
     /**
      * Find or create a context which pertains to a classloader.
-<<<<<<< HEAD
      *
-     * We use either the classloader for the current ContextHandler if
-     * we are handling a request, OR we use the thread context classloader
-     * if we are not processing a request.
-=======
-     * 
      * If the thread context classloader is set, we try to find an already-created naming context
      * for it. If one does not exist, we walk its classloader hierarchy until one is found, or we 
      * run out of parent classloaders. In the latter case, we will create a new naming context associated
@@ -104,7 +91,6 @@
      * 
      * If there is no current jetty Context, or it has no associated classloader, we 
      * return null.
->>>>>>> b14db264
      * @see javax.naming.spi.ObjectFactory#getObjectInstance(java.lang.Object, javax.naming.Name, javax.naming.Context, java.util.Hashtable)
      */
     public Object getObjectInstance (Object obj,
@@ -120,22 +106,12 @@
             if(__log.isDebugEnabled()) __log.debug("Using the Context that is bound on the thread");
             return ctx;
         }
-<<<<<<< HEAD
-
-        ClassLoader loader = null;
-
-        loader = Thread.currentThread().getContextClassLoader();
-        if (__log.isDebugEnabled() && loader != null) __log.debug("Using thread context classloader");
-
-        if (loader == null && ContextHandler.getCurrentContext() != null)
-=======
-        
+
        
         ClassLoader tccl = Thread.currentThread().getContextClassLoader();
         ClassLoader loader = tccl;
         //If the thread context classloader is set, then try its hierarchy to find a matching context
         if (loader != null)
->>>>>>> b14db264
         {
             if (__log.isDebugEnabled() && loader != null) __log.debug("Trying thread context classloader");
             while (ctx == null && loader != null)
@@ -202,9 +178,6 @@
     }
 
   
-<<<<<<< HEAD
-
-=======
     /**
      * Find the naming Context for the given classloader
      * @param loader
@@ -217,8 +190,7 @@
         
         return (Context)__contextMap.get(loader);
     }
-    
->>>>>>> b14db264
+
 
     /**
      * Associate the given Context with the current thread.
